from sqlalchemy import Boolean, Column, DateTime, Enum, Integer, String
from sqlalchemy.orm import relationship

from ..db.base import Base
from ..models.base import TimeStampMixin
from ..enums import UserRole


class User(Base, TimeStampMixin):
    __tablename__ = "users"

    id = Column(Integer, primary_key=True, index=True)
    email = Column(String, unique=True, index=True, nullable=False)
    hashed_password = Column(String, nullable=False)
    first_name = Column(String, nullable=False)
    last_name = Column(String, nullable=False)
    phone_number = Column(String, nullable=False)
    role = Column(Enum(UserRole), default=UserRole.CUSTOMER)
    is_verified = Column(Boolean, default=False)
    reset_password_token = Column(String, nullable=True)
    reset_password_expires = Column(DateTime, nullable=True)

    # Relationships
    customer_profile = relationship("CustomerProfile", back_populates="user", uselist=False)
    orders = relationship("Order", back_populates="customer")
<<<<<<< HEAD
    cart = relationship("Cart", back_populates="customer", uselist=False)
=======
    # cart = relationship("Cart", back_populates="customer", uselist=False)
>>>>>>> 717ec60f
    appointments = relationship("Appointment", foreign_keys="Appointment.customer_id", back_populates="customer")
    technician_appointments = relationship("Appointment", foreign_keys="Appointment.technician_id", back_populates="technician")<|MERGE_RESOLUTION|>--- conflicted
+++ resolved
@@ -23,10 +23,6 @@
     # Relationships
     customer_profile = relationship("CustomerProfile", back_populates="user", uselist=False)
     orders = relationship("Order", back_populates="customer")
-<<<<<<< HEAD
-    cart = relationship("Cart", back_populates="customer", uselist=False)
-=======
     # cart = relationship("Cart", back_populates="customer", uselist=False)
->>>>>>> 717ec60f
     appointments = relationship("Appointment", foreign_keys="Appointment.customer_id", back_populates="customer")
     technician_appointments = relationship("Appointment", foreign_keys="Appointment.technician_id", back_populates="technician")