--- conflicted
+++ resolved
@@ -4,10 +4,6 @@
 
 from ..db.base import Base
 from ..enums import AppointmentStatus, LocationType, PaymentStatus
-<<<<<<< HEAD
-from ..db.base import Base
-=======
->>>>>>> 717ec60f
 from ..models.base import TimeStampMixin
 
 
